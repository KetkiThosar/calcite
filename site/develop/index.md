---
layout: page
title: Developing Calcite
---
<!--
{% comment %}
Licensed to the Apache Software Foundation (ASF) under one or more
contributor license agreements.  See the NOTICE file distributed with
this work for additional information regarding copyright ownership.
The ASF licenses this file to you under the Apache License, Version 2.0
(the "License"); you may not use this file except in compliance with
the License.  You may obtain a copy of the License at

http://www.apache.org/licenses/LICENSE-2.0

Unless required by applicable law or agreed to in writing, software
distributed under the License is distributed on an "AS IS" BASIS,
WITHOUT WARRANTIES OR CONDITIONS OF ANY KIND, either express or implied.
See the License for the specific language governing permissions and
limitations under the License.
{% endcomment %}
-->

Want to help add a feature or fix a bug?

* TOC
{:toc}

## Source code

You can get the source code by
[downloading a release]({{ site.baseurl }}/downloads)
or from source control.

Calcite uses git for version control.  The canonical source is in
[Apache](https://gitbox.apache.org/repos/asf/calcite.git),
but most people find the
[Github mirror](https://github.com/apache/calcite) more
user-friendly.

## Download source, build, and run tests

Prerequisites are git, maven (3.5.2 or later)
and Java (JDK 8 or later, 9 preferred) on your path.

Create a local copy of the git repository, `cd` to its root directory,
then build using maven:

{% highlight bash %}
$ git clone git://github.com/apache/calcite.git
$ cd calcite
$ mvn install
{% endhighlight %}

The HOWTO describes how to
[build from a source distribution]({{ site.baseurl }}/docs/howto.html#building-from-a-source-distribution),
[set up an IDE for contributing]({{ site.baseurl }}/docs/howto.html#setting-up-an-ide-for-contributing),
[run more or fewer tests]({{ site.baseurl }}/docs/howto.html#running-tests) and
[run integration tests]({{ site.baseurl }}/docs/howto.html#running-integration-tests).

## Contributing

We welcome contributions.

If you are planning to make a large contribution, talk to us first! It
helps to agree on the general approach. Log a
[JIRA case](https://issues.apache.org/jira/browse/CALCITE) for your
proposed feature or start a discussion on the dev list.

Fork the GitHub repository, and create a branch for your feature.

Develop your feature and test cases, and make sure that
`mvn install` succeeds. (Run extra tests if your change warrants it.)

Commit your change to your branch, and use a comment that starts with
the JIRA case number, like this:

{% highlight text %}
[CALCITE-345] AssertionError in RexToLixTranslator comparing to date literal
{% endhighlight %}

If your change had multiple commits, use `git rebase -i master` to
squash them into a single commit, and to bring your code up to date
with the latest on the main line.

<<<<<<< HEAD
In order to keep the commit history clean and uniform, you should 
=======
In order to keep the commit history clean and uniform, you should
>>>>>>> b8f4edfc
respect the following guidelines.
 * Read the messages of previous commits, and follow their style.
 * The first line of the commit message must be a concise and useful
description of the change.
 * The message is often, but not always, the same as the JIRA subject.
If the JIRA subject is not clear, change it (perhaps move the original
subject to the description of the JIRA case, if it clarifies).
 * Start with a capital letter.
 * Do not finish with a period.
 * Use imperative mood ("Add a handler ...") rather than past tense
("Added a handler ...") or present tense ("Adds a handler ...").
 * If possible, describe the user-visible behavior that you changed
("FooCommand now creates directory if it does not exist"), rather than
the implementation ("Add handler for FileNotFound").
 * If you are fixing a bug, it is sufficient to describe the bug
 ("NullPointerException if user is unknown") and people will correctly
 surmise that the purpose of your change is to fix the bug.
 * If you are not a committer, add your name in parentheses at the end
 of the message.

Then push your commit(s) to GitHub, and create a pull request from
your branch to the calcite master branch. Update the JIRA case
to reference your pull request, and a committer will review your
changes.

The pull request may need to be updated (after its submission) for three main
reasons:
1. you identified a problem after the submission of the pull request;
2. the reviewer requested further changes;
3. the Travis CI build failed and the failure is not caused by your changes.

In order to update the pull request, you need to commit the changes in your
branch and then push the commit(s) to GitHub. You are encouraged to use regular
 (non-rebased) commits on top of previously existing ones.

When pushing the changes to GitHub, you should refrain from using the `--force`
parameter and its alternatives. You may choose to force push your changes under
 certain conditions:
 * the pull request has been submitted less than 10 minutes ago and there is no
 pending discussion (in the PR and/or in JIRA) concerning it;
 * a reviewer has explicitly asked you to perform some modifications that
 require the use of the `--force` option.

In the special case, that the Travis CI build failed and the failure is not
caused by your changes create an empty commit (`git commit --allow-empty`) and
push it.

## Continuous Integration Testing

Calcite has a collection of Jenkins jobs on ASF-hosted infrastructure.
They are all organized in a single view and available at
[https://builds.apache.org/view/A-D/view/Calcite/](https://builds.apache.org/view/A-D/view/Calcite/).

## Getting started

Calcite is a community, so the first step to joining the project is to introduce yourself.
Join the [developers list](http://mail-archives.apache.org/mod_mbox/calcite-dev/)
and send an email.

If you have the chance to attend a [meetup](http://www.meetup.com/Apache-Calcite/),
or meet [members of the community](http://calcite.apache.org/develop/#project-members)
at a conference, that's also great.

Choose an initial task to work on. It should be something really simple,
such as a bug fix or a [Jira task that we have labeled
"newbie"](https://issues.apache.org/jira/issues/?jql=labels%20%3D%20newbie%20%26%20project%20%3D%20Calcite%20%26%20status%20%3D%20Open).
Follow the [contributing guidelines](#contributing) to get your change committed.

After you have made several useful contributions we may
[invite you to become a committer](https://community.apache.org/contributors/).
We value all contributions that help to build a vibrant community, not just code.
You can contribute by testing the code, helping verify a release,
writing documentation or the web site,
or just by answering questions on the list.
<|MERGE_RESOLUTION|>--- conflicted
+++ resolved
@@ -83,11 +83,7 @@
 squash them into a single commit, and to bring your code up to date
 with the latest on the main line.
 
-<<<<<<< HEAD
-In order to keep the commit history clean and uniform, you should 
-=======
 In order to keep the commit history clean and uniform, you should
->>>>>>> b8f4edfc
 respect the following guidelines.
  * Read the messages of previous commits, and follow their style.
  * The first line of the commit message must be a concise and useful
